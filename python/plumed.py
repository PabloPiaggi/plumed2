import ctypes as ct
from ctypes.util import find_library
import sys

import numpy

## Load the plumed libary. This is machine independent, so
## it will use the right extension depending on the architecture
## (.dylib on mac, .so on linux, ...)
## Remember to source the 'sourceme.sh' file first.
## The previous code was not working on linux. Until it is solved
## in a cleaner fashion, I will leave linux as a special case.
if sys.platform=="linux" or sys.platform=="linux2":
	_libplumed = ct.CDLL("libplumed.so")
else:
	libraryname = find_library('libplumed')
	if libraryname is None:
    		raise ImportError("Unable to find the PLUMED library.")
	_libplumed = ct.CDLL(libraryname)

class PlumedError(Exception):
    """
    Raised when a Plumed-related error happens.
    """
    pass

class Plumed(object):
    def __init__(self,start=False):
        """
        Init an empty Plumed class. For efficiency, don't start the
        plumed environment, by default.
        :param start: if True, also start the plumed environment
        """
        self._p = None
        # The type of integer in the compiled version of plumed
        # will be a numpy dtype, either int32 or int64
        # It is stored the first time start_plumed is called, and
        # it is NOT cleared at stop_plumed (for efficiency reasons,
        # assuming the library is not recompiled with different int
        # size while the python script is running...)
        # self._int_type is the numpy integer type
        self._int_type = None
        # self._c_int_type is the python ctypes integer type
        self._c_int_type = None
        if start:
            self.start_plumed()
        # Will cache here values to avoid garbage collection
        # At the moment used only by self._cmd_old
        self._values_cache = []

    def __del__(self):
        """
        When the Python object is deleted or goes out of scope, stop the
        plumed environment if the user did not do it already.
        """
        if self._p is not None:
            self.stop_plumed()

    def start_plumed(self):
        """
        Start the plumed environment. 
        :raise PlumedError: if the Plumed environment has already been started.
        """
        if self._p is None:
            # Call the plumed_create() C function, but 
            # casting the result as a void pointer (important, on some
            # platforms it would cut the 64-bit address to 32 bits only
            f = _libplumed.plumed_create
            f.restype = ct.c_void_p
            self._p = f()

            # Here I detect the integer size (# of bytes)
            if self._int_type is None:
                # I know that Plumed returns this as a unsigned 8bit integer
                # (to be machine-independent: at this point, we still do not
                # know the integer size!!)
                int_prec_c = ct.c_uint8()
                # Manual call to plumed_cmd to avoid the logic inside self.cmd()
                _libplumed.plumed_cmd(ct.c_void_p(self._p), ct.c_char_p(bytes(
                    "getIntegerPrecision".encode(encoding='UTF-8',errors='strict'))), 
                    ct.byref(int_prec_c))
                if int_prec_c.value == 4:
                    self._int_type = numpy.int32
                    self._c_int_type = ct.c_int32
                elif int_prec_c.value == 8:
                    self._int_type = numpy.int64
                    self._c_int_type = ct.c_int64
                else:
                    raise PlumedError("Internal errror: unrecognized value of the integer "
                                      "size ({})".format(int_prec_c.value))
        else:
            raise PlumedError("The Plumed environment has already been started!")

    def stop_plumed(self):
        """
        Stop the plumed environment. 
        :raise PlumedError: if the Plumed environment has been already stopped,
           or was never started.
        """
        if self._p is not None:
            # Must cast self._p to a void pointer
            _libplumed.plumed_finalize(ct.c_void_p(self._p))
            self._p = None
            # Remove cache to empty memory (garbage-collector will take care of this)
            self._values_cache = []
        else:
            raise PlumedError("The Plumed environment has not been started!")

    def cmd(self, key, val=None):
        """
        Call the Plumed 'cmd' command with a key and a value.
        :param key: a string with the command name
        :param value: a value with the correct type expected by Plumed. Type is checked
          for conversion to the correct C type, but no check is done on the type expected
          by Plumed.
          Only int, float, strings, and numpy arrays of floats or ints are currently supported.
        :raise ValueError: if the value is not among the expected ones
        :return: None for the time being.
        .. note:: Some technical notes:
           
          - it is not needed to flatten the array. But if you do, you need to cache
            the flattened array in a class method (see the implementation of _cmd_old)
            to avoid that the garbage collector of python thinks the variable is out of
            scope and reuses the memory before Plumed can read the value
          - it is important to call, instead, ``numpy.ascontiguousarray`` to have the
            array contiguous in memory and in C order (important e.g. if the user
            passes ``arr[::2]`` or ``arr[:,1]``, for instance).
          - It is not correct to pass arr.ctypes.data, see
            http://docs.scipy.org/doc/numpy-1.10.1/reference/generated/numpy.ndarray.ctypes.html
            Use instead ``arr.ctypes.data_as(ct.POINTER(ct.c_double))``
            Actually here I directly use ``arr.ctypes.data_as(ct.c_void_p)``
            since Plumed accepts void pointers and I can reduce the number of type checks in
            python, in this way.
        .. todo:: Things to check:
           - tuples and lists are not accepted for the time being. If needed to simplify
             the user interface, convert them transparently to arrays with something like::
             
               if (isinstance(val, (list,tuple)):
                   internal_val = numpy.array(val)
<<<<<<< HEAD

=======
           - What is the size of integers? If in C++ are Int32, and in Python are Int64,
             one should be careful and cast them (things may work for single values, because
             the higher 32 bits follow and therefore one does not notice, but it is a problem
             for arrays. Use e.g. array.astype(np.int32).
>>>>>>> c12562e3
           - Should probably also check the size of floats/doubles (assumed to be 64 bits here)
           - I'm not sure that the way we are treating now arrays with ascontiguousarray,
             and strings by creating bytes(val.encode(...)), are safe from garbage collection.
             If they are not, we need to cache them.
        """
        if self._p is None:
            raise PlumedError("The plumed environment has not been started yet. "
                             "Call the start_plumed() method first.")

        if self._int_type is None:
            raise PlumedError("Error! The size of integer is not set! This is an internal error.")
        
        # Handle different data types
        # I try to minimize the number of checks as they are quite expensive in python
        if val is None:
            value = None
        elif isinstance(val, (int, long)):
            # Cast to the correct int type
            value=ct.byref(self._c_int_type(self._int_type(val)))
        elif isinstance(val, float):
            value=ct.byref(ct.c_double(val))
        elif isinstance(val, basestring):
            value=ct.c_char_p(bytes(val.encode(encoding='UTF-8',errors='strict')))
        elif isinstance(val, numpy.ndarray):
            if numpy.issubdtype(val.dtype, float):
                value = numpy.ascontiguousarray(val).ctypes.data_as(ct.c_void_p)
            elif numpy.issubdtype(val.dtype, int):
                # If it's integer, cast it first to the correct type
                value = numpy.ascontiguousarray(val.astype(self._int_type)).ctypes.data_as(
                    ct.c_void_p)
            else:
                raise ValueError("Unknown array type ({})".format(val.dtype.name))
        else:
            raise ValueError("Unknown value type ({})".format(str(type(val))))

        _libplumed.plumed_cmd(ct.c_void_p(self._p), ct.c_char_p(bytes(
                    key.encode(encoding='UTF-8',errors='strict'))), value)

    def grab(self, key):
        # API assumption: data is always float
        
        ndims_c = self._c_int_type()
        shape = numpy.zeros((10,), dtype=self._int_type) # maximum # of dimensions is 10
        shape_c = shape.ctypes.data_as(ct.POINTER(self._c_int_type))
        
        _libplumed.plumed_grabdimension(ct.c_void_p(self._p), ct.c_char_p(bytes(
                    key.encode(encoding='UTF-8',errors='strict'))),
                    ct.byref(ndims_c), shape_c)

        ndims = ndims_c.value
        # print "NDIMS:", ndims
        # print "SHAPE_FULL:", shape
        # print "SHAPE:", shape[:ndims]

        if ndims == 0:
            # Single variable
            value_c = ct.c_float()
            
            _libplumed.plumed_grabdata(ct.c_void_p(self._p), ct.c_char_p(bytes(
                key.encode(encoding='UTF-8',errors='strict'))),
                ct.byref(value_c))

            return value_c.value
        else:
            # Array
            value = numpy.zeros(shape[:ndims], dtype=float)
            value_c = value.ctypes.data_as(ct.c_void_p)
            _libplumed.plumed_grabdata(ct.c_void_p(self._p), ct.c_char_p(bytes(
                key.encode(encoding='UTF-8',errors='strict'))),
                value_c)
            return value
            
        
        
    def _cmd_old(self, key, val=None):       
        """
        Some old implementation, do not use. To be removed eventually.
        Left here to give a look to some issues about caching and avoiding the
        garbage-collector to delete the arrays you are passing.
        """

        ### FLAGS TO CHANGE THE BEHAVIOR

        # If True, flattens arrays, and stores them inside self._values_cache to avoid
        # garbage-collection. Actually, this is better if you don't want
        # the array to be changed by Plumed.
        # Both behaviors should work properly and avoid garbage collection
        # with_caching makes copies so maybe can be avoided
        with_caching = False
        # Simpler casting of arrays
        simpler_casting = True

        if self._p is None:
            raise ValueError("Plumed was not initialized")
	# Handle different data types
        if val is None:
            value = None
        elif isinstance(val, (int, long)):
            value=ct.byref(self._c_int_type(val))
        elif isinstance(val, float):
            value=ct.byref(ct.c_double(val))
        elif isinstance(val, basestring):
            value=ct.c_char_p(val)
        elif isinstance(val, numpy.ndarray):
            if simpler_casting:
                if val.dtype not in [float, int]:
                    raise ValueError("Unknown array type ({})".format(str(flval.dtype)))
                # ascontiguous array is important! e.g. if you pass arr[::2]
                # not sure if this is enough to avoid garbage-collection though...
                value = numpy.ascontiguousarray(val).ctypes.data_as(ct.c_void_p)
            else:
                if with_caching:
                    #flval = numpy.ascontiguousarray(val.flatten().copy())
                    flval = numpy.ascontiguousarray(val).flatten()
                    # Important! Otherwise this will be garbage-collected and 
                    # weird numbers will be received by the C code!!!
                    self._values_cache.append(flval)
                    if flval.dtype == float:
                        # NOT THE RIGHT WAY, SEE http://docs.scipy.org/doc/numpy-1.10.1/reference/generated/numpy.ndarray.ctypes.html
                        #value=flval.ctypes.data
                        value = flval.ctypes.data_as(ct.POINTER(ct.c_double))
                    elif val.dtype == int:
                        ## WARNING! PROBABLY, IF IN C++ INT ARE INT32, WE SHOULD CONVERT THIS TO INT32!!
                        ## WITH .astype(np.int32)
                        value = flval.ctypes.data_as(ct.POINTER(self._c_int_type))
                    else:
                        raise ValueError("Unknown array type ({})".format(str(flval.dtype)))
                    if key == 'setPositions':
                        debug_print = True
                else:
                    if val.dtype.name == "float64":
                        # NOT THE RIGHT WAY, SEE http://docs.scipy.org/doc/numpy-1.10.1/reference/generated/numpy.ndarray.ctypes.html
                        #value=flval.ctypes.data
                        value = numpy.ascontiguousarray(val).ctypes.data_as(ct.POINTER(ct.c_double))
                    elif val.dtype == int:
                        value = numpy.ascontiguousarray(val).ctypes.data_as(ct.POINTER(self._c_int_type))
                    else:
                        raise ValueError("Unknown array type ({})".format(val.dtype.name))
        else:
            raise ValueError("Unknown value type ({})".format(str(type(val))))
        # Add the possibility to input tuples or lists.

        _libplumed.plumed_cmd(ct.c_void_p(self._p), ct.c_char_p(key), value)
        #if debug_print:
        #    print 'A', key, numpy.ctypeslib.as_array(value,shape=(flval.size,))     <|MERGE_RESOLUTION|>--- conflicted
+++ resolved
@@ -137,14 +137,7 @@
              
                if (isinstance(val, (list,tuple)):
                    internal_val = numpy.array(val)
-<<<<<<< HEAD
-
-=======
-           - What is the size of integers? If in C++ are Int32, and in Python are Int64,
-             one should be careful and cast them (things may work for single values, because
-             the higher 32 bits follow and therefore one does not notice, but it is a problem
-             for arrays. Use e.g. array.astype(np.int32).
->>>>>>> c12562e3
+
            - Should probably also check the size of floats/doubles (assumed to be 64 bits here)
            - I'm not sure that the way we are treating now arrays with ascontiguousarray,
              and strings by creating bytes(val.encode(...)), are safe from garbage collection.
