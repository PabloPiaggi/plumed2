--- conflicted
+++ resolved
@@ -239,15 +239,9 @@
       // Langevin thermostat
       double lscale=exp(-0.5*tstep/friction);
       double lrand=sqrt((1.-lscale*lscale)*temp);
-<<<<<<< HEAD
       for(int j=0; j<nat; ++j) {
         for(int k=0; k<3; ++k) {
-          if( 3*j+k>dim ) break;
-=======
-      for(unsigned j=0; j<nat; ++j) {
-        for(unsigned k=0; k<3; ++k) {
           if( 3*j+k>dim-1 ) break;
->>>>>>> 0391c6ac
           therm_eng=therm_eng+0.5*velocities[j][k]*velocities[j][k];
           velocities[j][k]=lscale*velocities[j][k]+lrand*random.Gaussian();
           therm_eng=therm_eng-0.5*velocities[j][k]*velocities[0][k];
@@ -255,15 +249,9 @@
       }
 
       // First step of velocity verlet
-<<<<<<< HEAD
       for(int j=0; j<nat; ++j) {
         for(int k=0; k<3; ++k) {
-          if( 3*j+k>dim ) break;
-=======
-      for(unsigned j=0; j<nat; ++j) {
-        for(unsigned k=0; k<3; ++k) {
           if( 3*j+k>dim-1 ) break;
->>>>>>> 0391c6ac
           velocities[j][k] = velocities[j][k] + 0.5*tstep*forces[1+j][k];
           positions[1+j][k] = positions[1+j][k] + tstep*velocities[j][k];
         }
@@ -284,15 +272,9 @@
       if(plumedWantsToStop) nsteps=istep;
 
       // Second step of velocity verlet
-<<<<<<< HEAD
       for(int j=0; j<nat; ++j) {
         for(int k=0; k<3; ++k) {
-          if( 3*j+k>dim ) break;
-=======
-      for(unsigned j=0; j<nat; ++j) {
-        for(unsigned k=0; k<3; ++k) {
           if( 3*j+k>dim-1 ) break;
->>>>>>> 0391c6ac
           velocities[j][k] = velocities[j][k] + 0.5*tstep*forces[1+j][k];
         }
       }
@@ -300,15 +282,9 @@
       // Langevin thermostat
       lscale=exp(-0.5*tstep/friction);
       lrand=sqrt((1.-lscale*lscale)*temp);
-<<<<<<< HEAD
       for(int j=0; j<nat; ++j) {
         for(int k=0; k<3; ++k) {
-          if( 3*j+k>dim ) break;
-=======
-      for(unsigned j=0; j<nat; ++j) {
-        for(unsigned k=0; k<3; ++k) {
-          if( 3*j+k>dim-1 ) break;
->>>>>>> 0391c6ac
+          if( 3*j+k>dim-1) break;
           therm_eng=therm_eng+0.5*velocities[j][k]*velocities[j][k];
           velocities[j][k]=lscale*velocities[j][k]+lrand*random.Gaussian();
           therm_eng=therm_eng-0.5*velocities[j][k]*velocities[j][k];
@@ -316,15 +292,9 @@
       }
       // Calculate total kinetic energy
       tke=0;
-<<<<<<< HEAD
       for(int i=0; i<nat; ++i) {
         for(int j=0; j<3; ++j) {
-          if( 3*i+j>dim ) break;
-=======
-      for(unsigned i=0; i<nat; ++i) {
-        for(unsigned j=0; j<3; ++j) {
           if( 3*i+j>dim-1 ) break;
->>>>>>> 0391c6ac
           tke += 0.5*velocities[i][j]*velocities[i][j];
         }
       }
