/* +++++++++++++++++++++++++++++++++++++++++++++++++++++++++++++++++++++++++
   Copyright (c) 2012 The plumed team
   (see the PEOPLE file at the root of the distribution for a list of names)

   See http://www.plumed-code.org for more information.

   This file is part of plumed, version 2.0.

   plumed is free software: you can redistribute it and/or modify
   it under the terms of the GNU Lesser General Public License as published by
   the Free Software Foundation, either version 3 of the License, or
   (at your option) any later version.

   plumed is distributed in the hope that it will be useful,
   but WITHOUT ANY WARRANTY; without even the implied warranty of
   MERCHANTABILITY or FITNESS FOR A PARTICULAR PURPOSE.  See the
   GNU Lesser General Public License for more details.

   You should have received a copy of the GNU Lesser General Public License
   along with plumed.  If not, see <http://www.gnu.org/licenses/>.
+++++++++++++++++++++++++++++++++++++++++++++++++++++++++++++++++++++++++ */
#include "ActionAtomistic.h"
#include "ActionPilot.h"
#include "ActionRegister.h"
#include "Pbc.h"
<<<<<<< HEAD
#include "PlumedFile.h"
=======
#include "PlumedMain.h"
#include "Atoms.h"
#include "Units.h"
>>>>>>> 0ffaf906
#include <cstdio>
#include <cassert>

using namespace PLMD;
using namespace std;

namespace PLMD
{

//+PLUMEDOC ANALYSIS DUMPATOMS
/*
Dump selected atoms on a file.

This command can be used to output the positions of a particular set of atoms.
The atoms required are ouput in a xyz formatted file.  Importantly, if your
input file contains actions that edit the atoms position (e.g. \ref WHOLEMOLECULES)
and the DUMPATOMS command appears after this instruction, then the edited
atom positions are output.  You can control the buffering of output using the \ref FLUSH keyword.

\par Examples

The following input instructs plumed to print out the positions of atoms
1-10 together with the position of the center of mass of atoms 11-20 every
10 steps to a file called file.xyz.
\verbatim
COM ATOMS=11-20 LABEL=c1
DUMPATOMS STRIDE=10 FILE=file.xyz ATOMS=1-10,c1
\endverbatim
(see also \ref COM)

*/
//+ENDPLUMEDOC

class GenericDumpAtoms:
  public ActionAtomistic,
  public ActionPilot
{
<<<<<<< HEAD
  PlumedOFile of;
=======
  FILE* fp;
  double lenunit;
>>>>>>> 0ffaf906
public:
  GenericDumpAtoms(const ActionOptions&);
  ~GenericDumpAtoms();
  static void registerKeywords( Keywords& keys );
  void calculate(){};
  void apply(){};
  void update();
};

PLUMED_REGISTER_ACTION(GenericDumpAtoms,"DUMPATOMS")

void GenericDumpAtoms::registerKeywords( Keywords& keys ){
  Action::registerKeywords( keys );
  ActionPilot::registerKeywords( keys );
  ActionAtomistic::registerKeywords( keys );
  keys.add("compulsory","STRIDE","1","the frequency with which the atoms should be output");
  keys.add("atoms", "ATOMS", "the atom indices whose positions you would like to print out");
  keys.add("compulsory", "FILE", "file on which to output coordinates");
  keys.add("compulsory", "UNITS","nm","the units in which to print out the coordinates");
}

GenericDumpAtoms::GenericDumpAtoms(const ActionOptions&ao):
  Action(ao),
  ActionAtomistic(ao),
  ActionPilot(ao)
{
  vector<AtomNumber> atoms;
  string file;
  parse("FILE",file);
  parseAtomList("ATOMS",atoms);

  std::string unitname; parse("UNITS",unitname);
  Units myunit; myunit.setLength(unitname);
  lenunit=plumed.getAtoms().getUnits().getLength()/myunit.getLength();

  checkRead();
  assert(file.length()>0);
<<<<<<< HEAD
  of.link(*this);
  of.open(file.c_str(),"w");
  log.printf("  printing the following atoms :");
=======
  fp=fopen(file.c_str(),"w");
  log.printf("  printing the positions of the following atoms in %s :", unitname.c_str() );
>>>>>>> 0ffaf906
  for(unsigned i=0;i<atoms.size();++i) log.printf(" %d",atoms[i].serial() );
  log.printf("\n");
  requestAtoms(atoms);
}

void GenericDumpAtoms::update(){
  of.printf("%d\n",getNumberOfAtoms());
  const Tensor & t(getPbc().getBox());
  if(getPbc().isOrthorombic()){
<<<<<<< HEAD
    of.printf(" %f %f %f\n",t(0,0),t(1,1),t(2,2));
  }else{
    of.printf(" %f %f %f %f %f %f %f %f %f\n",
                 t(0,0),t(0,1),t(0,2),
                 t(1,0),t(1,1),t(1,2),
                 t(2,0),t(2,1),t(2,2)
           );
  }
  for(unsigned i=0;i<getNumberOfAtoms();++i){
    of.printf("X %f %f %f\n",getPosition(i)(0),getPosition(i)(1),getPosition(i)(2));
=======
    fprintf(fp," %f %f %f\n",lenunit*t(0,0),lenunit*t(1,1),lenunit*t(2,2));
  }else{
    fprintf(fp," %f %f %f %f %f %f %f %f %f\n",
                 lenunit*t(0,0),lenunit*t(0,1),lenunit*t(0,2),
                 lenunit*t(1,0),lenunit*t(1,1),lenunit*t(1,2),
                 lenunit*t(2,0),lenunit*t(2,1),lenunit*t(2,2)
           );
  }
  for(unsigned i=0;i<getNumberOfAtoms();++i){
    fprintf(fp,"X %f %f %f\n",lenunit*getPosition(i)(0),lenunit*getPosition(i)(1),lenunit*getPosition(i)(2));
>>>>>>> 0ffaf906
  }
}

GenericDumpAtoms::~GenericDumpAtoms(){
}
  

}<|MERGE_RESOLUTION|>--- conflicted
+++ resolved
@@ -23,13 +23,10 @@
 #include "ActionPilot.h"
 #include "ActionRegister.h"
 #include "Pbc.h"
-<<<<<<< HEAD
 #include "PlumedFile.h"
-=======
 #include "PlumedMain.h"
 #include "Atoms.h"
 #include "Units.h"
->>>>>>> 0ffaf906
 #include <cstdio>
 #include <cassert>
 
@@ -67,12 +64,8 @@
   public ActionAtomistic,
   public ActionPilot
 {
-<<<<<<< HEAD
   PlumedOFile of;
-=======
-  FILE* fp;
   double lenunit;
->>>>>>> 0ffaf906
 public:
   GenericDumpAtoms(const ActionOptions&);
   ~GenericDumpAtoms();
@@ -110,14 +103,9 @@
 
   checkRead();
   assert(file.length()>0);
-<<<<<<< HEAD
   of.link(*this);
   of.open(file.c_str(),"w");
-  log.printf("  printing the following atoms :");
-=======
-  fp=fopen(file.c_str(),"w");
-  log.printf("  printing the positions of the following atoms in %s :", unitname.c_str() );
->>>>>>> 0ffaf906
+  log.printf("  printing the following atoms in %s :", unitname.c_str() );
   for(unsigned i=0;i<atoms.size();++i) log.printf(" %d",atoms[i].serial() );
   log.printf("\n");
   requestAtoms(atoms);
@@ -127,29 +115,16 @@
   of.printf("%d\n",getNumberOfAtoms());
   const Tensor & t(getPbc().getBox());
   if(getPbc().isOrthorombic()){
-<<<<<<< HEAD
-    of.printf(" %f %f %f\n",t(0,0),t(1,1),t(2,2));
+    of.printf(" %f %f %f\n",lenunit*t(0,0),lenunit*t(1,1),lenunit*t(2,2));
   }else{
     of.printf(" %f %f %f %f %f %f %f %f %f\n",
-                 t(0,0),t(0,1),t(0,2),
-                 t(1,0),t(1,1),t(1,2),
-                 t(2,0),t(2,1),t(2,2)
-           );
-  }
-  for(unsigned i=0;i<getNumberOfAtoms();++i){
-    of.printf("X %f %f %f\n",getPosition(i)(0),getPosition(i)(1),getPosition(i)(2));
-=======
-    fprintf(fp," %f %f %f\n",lenunit*t(0,0),lenunit*t(1,1),lenunit*t(2,2));
-  }else{
-    fprintf(fp," %f %f %f %f %f %f %f %f %f\n",
                  lenunit*t(0,0),lenunit*t(0,1),lenunit*t(0,2),
                  lenunit*t(1,0),lenunit*t(1,1),lenunit*t(1,2),
                  lenunit*t(2,0),lenunit*t(2,1),lenunit*t(2,2)
            );
   }
   for(unsigned i=0;i<getNumberOfAtoms();++i){
-    fprintf(fp,"X %f %f %f\n",lenunit*getPosition(i)(0),lenunit*getPosition(i)(1),lenunit*getPosition(i)(2));
->>>>>>> 0ffaf906
+    of.printf("X %f %f %f\n",lenunit*getPosition(i)(0),lenunit*getPosition(i)(1),lenunit*getPosition(i)(2));
   }
 }
 
