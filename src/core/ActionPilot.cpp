/* +++++++++++++++++++++++++++++++++++++++++++++++++++++++++++++++++++++++++
   Copyright (c) 2011-2016 The plumed team
   (see the PEOPLE file at the root of the distribution for a list of names)

   See http://www.plumed.org for more information.

   This file is part of plumed, version 2.

   plumed is free software: you can redistribute it and/or modify
   it under the terms of the GNU Lesser General Public License as published by
   the Free Software Foundation, either version 3 of the License, or
   (at your option) any later version.

   plumed is distributed in the hope that it will be useful,
   but WITHOUT ANY WARRANTY; without even the implied warranty of
   MERCHANTABILITY or FITNESS FOR A PARTICULAR PURPOSE.  See the
   GNU Lesser General Public License for more details.

   You should have received a copy of the GNU Lesser General Public License
   along with plumed.  If not, see <http://www.gnu.org/licenses/>.
+++++++++++++++++++++++++++++++++++++++++++++++++++++++++++++++++++++++++ */
#include "ActionPilot.h"

using namespace std;
namespace PLMD{

void ActionPilot::registerKeywords(Keywords& keys){
}

ActionPilot::ActionPilot(const ActionOptions&ao):
Action(ao),
stride(1)
{
  if( keywords.exists("STRIDE") ){
     parse("STRIDE",stride);
<<<<<<< HEAD
     log.printf("  with stride %d\n",stride);
  }
}

void ActionPilot::setStride( const unsigned& s ){
  stride=s;
=======
     if( !keywords.style("STRIDE","hidden") ) log.printf("  with stride %d\n",stride);
  } else {
     stride=0;
  }
>>>>>>> b5f7e42b
}

bool ActionPilot::onStep()const{
  if( stride>0 ) return getStep()%stride==0;
  return false;
}

int ActionPilot::getStride()const{
  return stride;
}

void ActionPilot::setStride( const int& n ){
  stride=n;
}

}

<|MERGE_RESOLUTION|>--- conflicted
+++ resolved
@@ -33,19 +33,10 @@
 {
   if( keywords.exists("STRIDE") ){
      parse("STRIDE",stride);
-<<<<<<< HEAD
-     log.printf("  with stride %d\n",stride);
-  }
-}
-
-void ActionPilot::setStride( const unsigned& s ){
-  stride=s;
-=======
      if( !keywords.style("STRIDE","hidden") ) log.printf("  with stride %d\n",stride);
   } else {
      stride=0;
   }
->>>>>>> b5f7e42b
 }
 
 bool ActionPilot::onStep()const{
