--- conflicted
+++ resolved
@@ -40,12 +40,6 @@
   public virtual Action
 {
   int stride; // multiple time step
-<<<<<<< HEAD
-protected:
-  int getStride()const;
-  void setStride( const unsigned& s );
-=======
->>>>>>> b5f7e42b
 public:
   explicit ActionPilot(const ActionOptions&);
 /// Create the keywords for actionPilot
