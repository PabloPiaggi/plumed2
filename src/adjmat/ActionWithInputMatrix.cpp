--- conflicted
+++ resolved
@@ -109,30 +109,11 @@
   }
 }
 
-<<<<<<< HEAD
-void ActionWithInputMatrix::getVectorDerivatives( const unsigned& ind, const bool& normed, MultiValue& myder ) const {
-  if( (mymatrix->function)->colvar_label.size()==0  ){
-     MultiValue myvals( mymatrix->getNumberOfComponents(), myder.getNumberOfDerivatives() ); 
-     double df, sum=0.0; std::vector<double> tvals( mymatrix->getNumberOfComponents() ); 
-     unsigned vin; unsigned ncols = mymatrix->getNumberOfColumns();
-     for(unsigned i=0;i<ncols;++i){
-         if( mymatrix->isSymmetric() && ind==i ) continue;
-         unsigned myelem = mymatrix->getStoreIndexFromMatrixIndices( ind, i );
-         if( !mymatrix->storedValueIsActive( myelem ) ) continue ;
-         mymatrix->retrieveValue( myelem, false, tvals );
-         double dum=(mymatrix->function)->transformStoredValues( tvals, vin, df);
-         mymatrix->retrieveDerivatives( myelem, false, myvals ); 
-         for(unsigned jd=0;jd<myvals.getNumberActive();++jd){
-             unsigned ider=myvals.getActiveIndex(jd);
-             myder.addDerivative( 1, ider, df*myvals.getDerivative( vin, ider ) );
-         }
-=======
 MultiValue& ActionWithInputMatrix::getInputDerivatives( const unsigned& ind, const bool& normed, const multicolvar::AtomValuePack& myatoms ) const {
   if( (mymatrix->function)->mybasemulticolvars.size()==0  ){
      MultiValue& myder=mymatrix->getTemporyMultiValue(0);  
      if( myder.getNumberOfValues()!=2 || myder.getNumberOfDerivatives()!=(mymatrix->function)->getNumberOfDerivatives() ){
          myder.resize( 2, (mymatrix->function)->getNumberOfDerivatives() );
->>>>>>> 33d3d5ef
      }
      myder.clearAll();
      std::vector<double> tvals( mymatrix->getNumberOfComponents() ); 
