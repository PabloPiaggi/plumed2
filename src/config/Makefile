
# include the machine dependent configuration
ifneq ($(MAKECMDGOALS),clean)
  -include ../../Makefile.conf
endif

# sed script to edit program name defaults to do nothing
ifndef program_transform_name
  program_transform_name=s,x,x,
endif

.PHONY: all obj
ifdef PLUMED_FORCE
.PHONY: ConfigInstall.inc Config.inc version.h
endif

# default target
all:
	$(MAKE) PLUMED_FORCE=yes ConfigInstall.inc Config.inc version.h config.txt
	$(MAKE) Config.o ConfigInstall.o compile_options.sh

obj: all

config.txt: ../../Makefile.conf
	@echo "Updating config.txt file"
<<<<<<< HEAD
	@makefile_conf="$(realpath ../../Makefile.conf)" python_bin="$(python_bin)" ../maketools/update-config-txt.sh config.txt $(CPPFLAGS)
=======
	@makefile_conf="$(realpath ../../Makefile.conf)" \
         mpiexec="$(mpiexec)" \
         ../maketools/update-config-txt.sh config.txt $(CPPFLAGS)
>>>>>>> 7c4f616a

version.h:
	@echo "Updating version.h"
	@ ../maketools/update-version.sh version.h

ConfigInstall.inc: Config.inc.in
	@echo "Updating ConfigInstall.inc"
	@sed "s/@SOEXT@/$(SOEXT)/g" Config.inc.in | \
         sed "s/@ISINSTALLED@/true/g" | \
         sed "s|@PLUMED_ROOT@|$(libdir)/$(program_name)|g" | \
         sed "s|@htmldir@|$(htmldir)|g" | \
         sed "s|@includedir@|$(includedir)|g" | \
         sed "s|@program_name@|$(program_name)|g" | \
         sed "s|@libdir@|$(libdir)|g" > $@~
	cmp -s $@~ $@ || cp $@~ $@
	rm $@~

# file to import compilation options inside c++
Config.inc: Config.inc.in
	@echo "Updating Config.inc"
	@sed "s/@SOEXT@/$(SOEXT)/g" $< | \
         sed "s/@ISINSTALLED@/false/g" | \
         sed "s|@htmldir@|xxxxNAxxxx|g" | \
         sed "s|@includedir@|xxxxNAxxxx|g" | \
         sed "s|@program_name@|xxxxNAxxxx|g" | \
         sed "s|@PLUMED_ROOT@|$(CURDIR:src/config=)|g" > $@~
	cmp -s $@~ $@ || cp $@~ $@
	rm $@~

links: 
	@echo Nothing to do in $(CURDIR)


Config.o: Config.inc Makefile.conf.xxd version.h
ConfigInstall.o: ConfigInstall.inc Makefile.conf.xxd version.h

Makefile.conf.xxd: ../../Makefile.conf
	cat ../../Makefile.conf | xxd -i > Makefile.conf.xxd

# file to import compilation options inside a bash script
compile_options.sh:
	@echo Building compile_options.sh, a sourceable bash script with some compilation options
	@echo "compile='"$(CXX) -c -I'"$$PLUMED_INCLUDEDIR/$$PLUMED_PROGRAM_NAME"'/ $(CPPFLAGS) $(CXXFLAGS) -o"'" > $@
	@echo "link='"$(LDSHARED) $(DYNAMIC_LIBS) -o"'" >> $@
	@echo "soext='"$(SOEXT)"'" >> $@

.PHONY: clean
clean:
	rm -f Config.inc compile_options.sh Makefile_conf version.h config.txt
	rm -fr deps 
	rm -f Config.inc ConfigInstall.inc compile_options.sh install.conf
	rm -f $(CLEANLIST)

# generic makefile rules
include ../maketools/make.rules<|MERGE_RESOLUTION|>--- conflicted
+++ resolved
@@ -23,13 +23,10 @@
 
 config.txt: ../../Makefile.conf
 	@echo "Updating config.txt file"
-<<<<<<< HEAD
-	@makefile_conf="$(realpath ../../Makefile.conf)" python_bin="$(python_bin)" ../maketools/update-config-txt.sh config.txt $(CPPFLAGS)
-=======
 	@makefile_conf="$(realpath ../../Makefile.conf)" \
+         python_bin="$(python_bin)" \
          mpiexec="$(mpiexec)" \
          ../maketools/update-config-txt.sh config.txt $(CPPFLAGS)
->>>>>>> 7c4f616a
 
 version.h:
 	@echo "Updating version.h"
