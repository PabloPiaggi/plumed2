[![Homepage](https://img.shields.io/badge/Home-plumed.org-green.svg)](http://www.plumed.org)
[![Homepage](https://img.shields.io/badge/Google_group-plumed--users-green.svg)](http://groups.google.com/forum/#!forum/plumed-users)
[![codecov](https://codecov.io/gh/plumed/plumed2/branch/master/graph/badge.svg)](https://codecov.io/gh/plumed/plumed2)
[![License: LGPL v3](https://img.shields.io/badge/License-LGPL%20v3-blue.svg)](http://www.gnu.org/licenses/lgpl-3.0)
[![Github Releases](https://img.shields.io/github/release/plumed/plumed2.svg)](https://github.com/plumed/plumed2/releases)
[![Twitter Follow](https://img.shields.io/twitter/follow/plumed_org.svg?style=social&label=Follow)](https://twitter.com/plumed_org)

[![Packaging status](https://repology.org/badge/vertical-allrepos/plumed.svg)](https://repology.org/metapackage/plumed)

Branches and releases
---------------------

Several branches and tags are stored on the git repository.

Branches named `v2.X` correspond to release branches.

Master branch may contain non tested features and is not expected to be used by non-developers.
It typically contains features that will be available on the next release.

Tags named `v2.XbY` correspond to beta releases, use it with care.
Tags named `v2.X.Y` correspond to official releases, use the latest available.

In addition, the repository contains a number of other branches related to specific features.
Please contact the developers that are committing on those branches before basing your work
there, since they might contain temporary work and might be rebased later.
For instance, branch `testdoc` is setup so as to push a test copy of the manual
and is often force pushed.

To report problems found on beta or official releases, use the normal
[plumed-users@googlegroups.com](mailto:plumed-users@googlegroups.com)
mailing list. Please state exactly which version you are using.
To report problems found on `master` branch, use the
[plumed2-git@googlegroups.com](plumed2-git@googlegroups.com) mailing list.
This is also the correct place for discussions about new features etc.
When reporting please provide the git hash (you can obtain it with `git rev-parse HEAD`).

Status
------

Below you find the status on [Travis-CI](http://travis-ci.org/plumed/plumed2) for the release branches.

| Branch   |      Status   | First stable release (year) | Still supported |
|:--------:|:-------------:|:--------:|:------:|
<<<<<<< HEAD
| master   | [![Build Status](https://travis-ci.org/plumed/plumed2.svg?branch=master)](https://travis-ci.org/plumed/plumed2) | 2018 (expected) | / |
| v2.4     | [![Build Status](https://travis-ci.org/plumed/plumed2.svg?branch=v2.4)](https://travis-ci.org/plumed/plumed2)   | 2017 | yes |
| v2.3     | [![Build Status](https://travis-ci.org/plumed/plumed2.svg?branch=v2.3)](https://travis-ci.org/plumed/plumed2)   | 2016 | yes |
| v2.2     | [![Build Status](https://travis-ci.org/plumed/plumed2.svg?branch=v2.2)](https://travis-ci.org/plumed/plumed2)   | 2015 |no |
| v2.1     | [![Build Status](https://travis-ci.org/plumed/plumed2.svg?branch=v2.1)](https://travis-ci.org/plumed/plumed2)   | 2014 | no |
| v2.0     | Not available | 2013 | no |
=======
| master   | [![Build Status](https://travis-ci.org/plumed/plumed2.svg?branch=master)](https://travis-ci.org/plumed/plumed2) | v2.5.0 is expected late 2018 | / |
| v2.4     | [![Build Status](https://travis-ci.org/plumed/plumed2.svg?branch=v2.4)](https://travis-ci.org/plumed/plumed2)   | Dec 15, 2017 | yes |
| v2.3     | [![Build Status](https://travis-ci.org/plumed/plumed2.svg?branch=v2.3)](https://travis-ci.org/plumed/plumed2)   | Dec 12, 2016 | yes |
| v2.2     | [![Build Status](https://travis-ci.org/plumed/plumed2.svg?branch=v2.2)](https://travis-ci.org/plumed/plumed2)   | Oct 13, 2015 |no |
| v2.1     | [![Build Status](https://travis-ci.org/plumed/plumed2.svg?branch=v2.1)](https://travis-ci.org/plumed/plumed2)   | Sep 9, 2014 | no |
| v2.0     | Not available | Sep 27, 2013 | no |
>>>>>>> e211b7bb

Content
-------

Here's a description of the content of each file and directory in the root PLUMED directory.

    CHANGES          : change log
    COPYING.LESSER   : license
    Makefile         : makefile
    Makefile.conf.in : template configuration makefile
    PEOPLE           : list of authors
    README           : this file
    VERSION          : version file
    astyle           : a local version of astyle, used to format code
    configurations   : template configuration files
    configure        : configuration script
    configure.ac     : configuration script (autoconf)
    developer-doc    : developer documentation
    include          : symbolic link for include files
    macports         : directory where Portfiles are generated
    patches          : patch scripts
    release.sh       : developer utility to publish releases
    regtest          : regression tests, including reference results
    scripts          : shell tools
    src              : source code
    sourceme.sh.in   : template configuration script
    test             : examples
    user-doc         : user documentation
    vim              : directory where vim syntax is generated

Required software
-----------------

Required software:

* GNU make.
* C/c++ compiler (c++11 support is required as of version 2.4).
* A modern version of the `patch` command line tool.
* Support for POSIX library `dirent.h`.
* `xxd` (present in most UNIX distributions).

Suggested software (libraries are checked by `./configure` and enabled if available):

* MPI library to run parallel simulations. It should be the same library used by your MD code.
* Optimized blas and lapack libraries. They are automatically replaced by an internal version if not available.
* [VMD molfile plugins](http://www.ks.uiuc.edu/Research/vmd/plugins) to read arbitrary file formats. They are automatically replaced by an internal version supporting a few formats if not available.
* [Zlib library](http://zlib.net/) to use compressed data files.
* [Xdrfile library](http://www.gromacs.org/Developer_Zone/Programming_Guide/XTC_Library) to have read/write access to gromacs
  trajectory files.
* [Doxygen](http:://www.doxygen.org) to build user manual. Doxygen might need the following packages:
  * Latex to build the pdf user manual.
  * [Graphviz](http://www.graphviz.org) to show class hierarchy in
    developer manual.

Quick compilation instructions
------------------------------

Extensive installation instructions are in the [user documentation](http://www.plumed.org/documentation).
Quick instructions:

    ./configure --prefix=$HOME/opt
    make
    make doc # optional

User documentation can be found at `user-doc/html/index.html`.
Developer documentation can be found at `developer-doc/html/index.html`.
[Pre-compiled documentation](http://www.plumed.org/documentation) is available online, so this is only required
if you are working with a modified version of the code!

In order to run PLUMED without installing it you should type `source sourceme.sh`. However,
we recomment installing PLUMED. 
To install it in `$HOME/opt` (directory should be set during `./configure`):

    umask 022
    make install
    
Now you will be able to run plumed using e.g.

    plumed help

If you compiled your own documentation, paths to the installed documentation can be found with command `plumed info --user-doc`.

A sample modulefile with environment variable will be placed in
`$HOME/opt/lib/plumed/src/lib/modulefile`. This can be useful if you want to
install multiple PLUMED versions side by side and select them with env modules.<|MERGE_RESOLUTION|>--- conflicted
+++ resolved
@@ -41,21 +41,13 @@
 
 | Branch   |      Status   | First stable release (year) | Still supported |
 |:--------:|:-------------:|:--------:|:------:|
-<<<<<<< HEAD
-| master   | [![Build Status](https://travis-ci.org/plumed/plumed2.svg?branch=master)](https://travis-ci.org/plumed/plumed2) | 2018 (expected) | / |
+| master   | [![Build Status](https://travis-ci.org/plumed/plumed2.svg?branch=master)](https://travis-ci.org/plumed/plumed2) | 2019 (expected) | / |
+| v2.5     | [![Build Status](https://travis-ci.org/plumed/plumed2.svg?branch=v2.5)](https://travis-ci.org/plumed/plumed2)   | 2018 (expected) | / |
 | v2.4     | [![Build Status](https://travis-ci.org/plumed/plumed2.svg?branch=v2.4)](https://travis-ci.org/plumed/plumed2)   | 2017 | yes |
 | v2.3     | [![Build Status](https://travis-ci.org/plumed/plumed2.svg?branch=v2.3)](https://travis-ci.org/plumed/plumed2)   | 2016 | yes |
-| v2.2     | [![Build Status](https://travis-ci.org/plumed/plumed2.svg?branch=v2.2)](https://travis-ci.org/plumed/plumed2)   | 2015 |no |
+| v2.2     | [![Build Status](https://travis-ci.org/plumed/plumed2.svg?branch=v2.2)](https://travis-ci.org/plumed/plumed2)   | 2015 | no |
 | v2.1     | [![Build Status](https://travis-ci.org/plumed/plumed2.svg?branch=v2.1)](https://travis-ci.org/plumed/plumed2)   | 2014 | no |
 | v2.0     | Not available | 2013 | no |
-=======
-| master   | [![Build Status](https://travis-ci.org/plumed/plumed2.svg?branch=master)](https://travis-ci.org/plumed/plumed2) | v2.5.0 is expected late 2018 | / |
-| v2.4     | [![Build Status](https://travis-ci.org/plumed/plumed2.svg?branch=v2.4)](https://travis-ci.org/plumed/plumed2)   | Dec 15, 2017 | yes |
-| v2.3     | [![Build Status](https://travis-ci.org/plumed/plumed2.svg?branch=v2.3)](https://travis-ci.org/plumed/plumed2)   | Dec 12, 2016 | yes |
-| v2.2     | [![Build Status](https://travis-ci.org/plumed/plumed2.svg?branch=v2.2)](https://travis-ci.org/plumed/plumed2)   | Oct 13, 2015 |no |
-| v2.1     | [![Build Status](https://travis-ci.org/plumed/plumed2.svg?branch=v2.1)](https://travis-ci.org/plumed/plumed2)   | Sep 9, 2014 | no |
-| v2.0     | Not available | Sep 27, 2013 | no |
->>>>>>> e211b7bb
 
 Content
 -------
