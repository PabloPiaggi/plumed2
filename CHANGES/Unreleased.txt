--- conflicted
+++ resolved
@@ -22,15 +22,12 @@
   - Patch script `plumed patch` now patches by default with `--shared`. This should make the procedure more robust (see \issue{186}).
   - Faster \ref GYRATION but new default behavior is not mass weighted
   - Manual is now build with locally compiled plumed
-<<<<<<< HEAD
   - Removed CH3SHIFT
   - \ref CS2BACKBONE is now native in PLUMED removing the need to link ALMOST, small syntax differences
   - \ref CS2BACKBONE, \ref NOE, ref \RDC, removed the keyword ENSEMBLE: now ensemble averages can only be calculated using \ref ENSEMBLE
   - \ref RDC, syntax changes
   - \ref CONSTANT, syntax changes and added the possibility of storing more values as components with or without derivatives
-=======
   - It is not possible anymore to select modules using `modulename.on` and `modulename.off` files. Use `./configure --enable-modules` instead.
->>>>>>> c9a32cd4
 - New actions:
   - \ref FIXEDATOM
   - \ref HBOND_MATRIX
